// Glow automatically generated OpenGL binding: http://github.com/errcw/glow
//
// Copyright (c) 2010 Khronos Group.
// This material may be distributed subject to the terms and conditions
// set forth in the Open Publication License, v 1.0, 8 June 1999.
// http://opencontent.org/openpub/.
// 
// Copyright (c) 1991-2006 Silicon Graphics, Inc.
// This document is licensed under the SGI Free Software B License.
// For details, see http://oss.sgi.com/projects/FreeB.

package {{.Name}}

{{define "paramsCDecl"}}{{range $i, $p := .}}{{if ne $i 0}}, {{end}}{{$p.Type.CType}} {{$p.CName}}{{end}}{{end}}
{{define "paramsCCall"}}{{range $i, $p := .}}{{if ne $i 0}}, {{end}}{{$p.CName}}{{end}}{{end}}
{{define "paramsGoDecl"}}{{range $i, $p := .}}{{if ne $i 0}}, {{end}}{{$p.GoName}} {{$p.Type.GoType}}{{end}}{{end}}
{{define "paramsGoCall"}}{{range $i, $p := .}}{{if ne $i 0}}, {{end}}{{$p.Type.ConvertGoToC $p.GoName}}{{end}}{{end}}

// #cgo darwin  LDFLAGS: -framework OpenGL
// #cgo linux   LDFLAGS: -lGL
// #cgo windows LDFLAGS: -lopengl32
//
// #if defined(_WIN32) && !defined(APIENTRY) && !defined(__CYGWIN__) && !defined(__SCITECH_SNAP__)
// #ifndef WIN32_LEAN_AND_MEAN
// #define WIN32_LEAN_AND_MEAN 1
// #endif
// #include <windows.h>
// #endif
//
// #ifndef APIENTRY
// #define APIENTRY
// #endif
// #ifndef APIENTRYP
// #define APIENTRYP APIENTRY *
// #endif
// #ifndef GLAPI
// #define GLAPI extern
// #endif
//
// {{range .Typedefs}}
// {{replace .CDefinition "\n" "\n// " -1}}
// {{end}}
//
<<<<<<< HEAD
// {{range .Functions}}{{with .Function}}
// typedef {{.Return.CType}} (APIENTRYP GP{{toUpper .GoName}})({{template "paramsCDecl" .Parameters}});
// {{end}}{{end}}
//
// {{range .Functions}}{{with .Function}}
// {{.Return.CType}} glow{{.GoName}}(GP{{toUpper .GoName}} fnptr{{if ge (len .Parameters) 1}}, {{end}}{{template "paramsCDecl" .Parameters}}) {
=======
// {{range .Functions}}
// typedef {{.Return.CType}} (APIENTRYP P{{toUpper .GoName}})({{template "paramsCDecl" .Parameters}});
// {{end}}
//
// {{range .Functions}}
// {{.Return.CType}} glow{{.GoName}}(P{{toUpper .GoName}} fnptr{{if ge (len .Parameters) 1}}, {{end}}{{template "paramsCDecl" .Parameters}}) {
>>>>>>> 7dd3734f
//   {{if not .Return.IsVoid}}return {{end}}(*fnptr)({{template "paramsCCall" .Parameters}});
// }
// {{end}}
// 
import "C"
import "errors"
import "github.com/errcw/glow/procaddr"
import "github.com/errcw/glow/procaddr/auto"
import "unsafe"

const (
  {{range .Enums}}
  {{.GoName}} = {{.Value}}
  {{end}}
)

var (
<<<<<<< HEAD
  {{range .Functions}}{{with .Function}}
  p{{.GoName}} C.GP{{toUpper .GoName}}
  {{end}}{{end}}
=======
  {{range .Functions}}
  p{{.GoName}} C.P{{toUpper .GoName}}
  {{end}}
>>>>>>> 7dd3734f
)

var (
  {{range .Extensions}}
  {{.}} = true
  {{end}}
)

// Helper functions
func boolToInt(b bool) int {
	if b { return 1 }
	return 0
}

{{define "bridgeCall"}}C.glow{{.GoName}}(p{{.GoName}}{{if ge (len .Parameters) 1}}, {{end}}{{template "paramsGoCall" .Parameters}}){{end}}
{{range .Functions}}
func {{.GoName}}({{template "paramsGoDecl" .Parameters}}){{if not .Return.IsVoid}} {{.Return.GoType}}{{end}} {
  {{if .Return.IsVoid}}{{template "bridgeCall" .}}
  {{else}}
  ret := {{template "bridgeCall" .}}
  return {{.Return.ConvertCToGo "ret"}}
  {{end}}
}
{{end}}

func Init() error {
  return InitWithProcAddrFunc(auto.GetProcAddress)
}

func InitWithProcAddrFunc(getProcAddr procaddr.GetProcAddressFunc) error {
  {{range .Functions}}
<<<<<<< HEAD
  if p{{.Function.GoName}} = (C.GP{{toUpper .Function.GoName}})(unsafe.Pointer(getProcAddr("{{.Function.Name}}"))); p{{.Function.GoName}} == nil {
=======
  if p{{.GoName}} = (C.P{{toUpper .GoName}})(unsafe.Pointer(getProcAddr("{{.Name}}"))); p{{.GoName}} == nil {
>>>>>>> 7dd3734f
    {{range .Extensions}}
    {{.}} = false
    {{end}}
    {{if .Required}}
    return errors.New("{{.Name}}")
    {{end}}
  }
  {{end}}
	return nil
}<|MERGE_RESOLUTION|>--- conflicted
+++ resolved
@@ -41,21 +41,12 @@
 // {{replace .CDefinition "\n" "\n// " -1}}
 // {{end}}
 //
-<<<<<<< HEAD
-// {{range .Functions}}{{with .Function}}
-// typedef {{.Return.CType}} (APIENTRYP GP{{toUpper .GoName}})({{template "paramsCDecl" .Parameters}});
-// {{end}}{{end}}
-//
-// {{range .Functions}}{{with .Function}}
-// {{.Return.CType}} glow{{.GoName}}(GP{{toUpper .GoName}} fnptr{{if ge (len .Parameters) 1}}, {{end}}{{template "paramsCDecl" .Parameters}}) {
-=======
 // {{range .Functions}}
 // typedef {{.Return.CType}} (APIENTRYP P{{toUpper .GoName}})({{template "paramsCDecl" .Parameters}});
 // {{end}}
 //
 // {{range .Functions}}
 // {{.Return.CType}} glow{{.GoName}}(P{{toUpper .GoName}} fnptr{{if ge (len .Parameters) 1}}, {{end}}{{template "paramsCDecl" .Parameters}}) {
->>>>>>> 7dd3734f
 //   {{if not .Return.IsVoid}}return {{end}}(*fnptr)({{template "paramsCCall" .Parameters}});
 // }
 // {{end}}
@@ -73,15 +64,9 @@
 )
 
 var (
-<<<<<<< HEAD
-  {{range .Functions}}{{with .Function}}
-  p{{.GoName}} C.GP{{toUpper .GoName}}
-  {{end}}{{end}}
-=======
   {{range .Functions}}
   p{{.GoName}} C.P{{toUpper .GoName}}
   {{end}}
->>>>>>> 7dd3734f
 )
 
 var (
@@ -113,11 +98,7 @@
 
 func InitWithProcAddrFunc(getProcAddr procaddr.GetProcAddressFunc) error {
   {{range .Functions}}
-<<<<<<< HEAD
-  if p{{.Function.GoName}} = (C.GP{{toUpper .Function.GoName}})(unsafe.Pointer(getProcAddr("{{.Function.Name}}"))); p{{.Function.GoName}} == nil {
-=======
   if p{{.GoName}} = (C.P{{toUpper .GoName}})(unsafe.Pointer(getProcAddr("{{.Name}}"))); p{{.GoName}} == nil {
->>>>>>> 7dd3734f
     {{range .Extensions}}
     {{.}} = false
     {{end}}
